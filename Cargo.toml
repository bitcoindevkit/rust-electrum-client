[package]
name = "electrum-client"
version = "0.24.0"
authors = ["Alekos Filini <alekos.filini@gmail.com>"]
license = "MIT"
homepage = "https://github.com/bitcoindevkit/rust-electrum-client"
repository = "https://github.com/bitcoindevkit/rust-electrum-client"
documentation = "https://docs.rs/electrum-client/"
description = "Bitcoin Electrum client library. Supports plaintext, TLS and Onion servers."
keywords = ["bitcoin", "electrum"]
readme = "README.md"
rust-version = "1.75.0"
edition = "2021"

# loosely based on https://github.com/evgeniy-scherbina/rust-electrumx-client

[lib]
name = "electrum_client"
path = "src/lib.rs"

[dependencies]
log = "^0.4"
bitcoin = { version = "0.32", features = ["serde"] }
serde = { version = "^1.0", features = ["derive"] }
serde_json = { version = "^1.0" }

# Optional dependencies
openssl = { version = "0.10", optional = true }
rustls = { version = "0.23.21", optional = true, default-features = false }
webpki-roots = { version = "0.25", optional = true }

byteorder = { version = "1.0", optional = true }

[target.'cfg(unix)'.dependencies]
libc = { version = "0.2", optional = true }

[target.'cfg(windows)'.dependencies]
winapi = { version="0.3.9", features=["winsock2"], optional = true }

[features]
default = ["proxy", "use-rustls"]
minimal = []
debug-calls = []
proxy = ["byteorder", "winapi", "libc"]
<<<<<<< HEAD
use-rustls = ["webpki-roots", "rustls/default"]
use-rustls-ring = ["webpki-roots", "rustls/ring", "rustls/logging", "rustls/std", "rustls/tls12"]
use-openssl = ["openssl"]
=======
use-rustls = ["webpki", "webpki-roots", "rustls"]
use-openssl = ["openssl"]
test_servers = ["default"]

[dev-dependencies]
rstest = "^0.11"
>>>>>>> 2341936c
<|MERGE_RESOLUTION|>--- conflicted
+++ resolved
@@ -42,15 +42,10 @@
 minimal = []
 debug-calls = []
 proxy = ["byteorder", "winapi", "libc"]
-<<<<<<< HEAD
 use-rustls = ["webpki-roots", "rustls/default"]
 use-rustls-ring = ["webpki-roots", "rustls/ring", "rustls/logging", "rustls/std", "rustls/tls12"]
-use-openssl = ["openssl"]
-=======
-use-rustls = ["webpki", "webpki-roots", "rustls"]
 use-openssl = ["openssl"]
 test_servers = ["default"]
 
 [dev-dependencies]
-rstest = "^0.11"
->>>>>>> 2341936c
+rstest = "^0.11"